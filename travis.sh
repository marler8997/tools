--- conflicted
+++ resolved
@@ -12,11 +12,7 @@
 
 make -f posix.mak all DMD="$(which dmd)"
 make -f posix.mak test DMD="$(which dmd)" \
-<<<<<<< HEAD
     RDMD_TEST_COMPILERS=dmd,"$GDMD","$LDMD2" \
-    VERBOSE_RDMD_TEST=1
-=======
-    RDMD_TEST_COMPILERS=dmd,"$LDMD2" \
     VERBOSE_RDMD_TEST=1
 
 # Test setup.sh
@@ -39,5 +35,4 @@
 # test checking out tags
 echo "y" | "$cwd"/setup.sh --tag=2.078.1
 echo 'void main(){ import std.stdio; __VERSION__.writeln;}' | "./2.078.1/${dmd}" -run - | grep -q "2078"
-popd
->>>>>>> 13841a81
+popd