--- conflicted
+++ resolved
@@ -404,21 +404,6 @@
         assert(!exists("test" ~ libExt));
     }
 
-<<<<<<< HEAD
-    res = execute([rdmdApp, compilerSwitch, "--tmpdir=" ~ tmpdir, forceSrc, "--build-only"]);
-    assert(res.status == 0, res.output);
-    assert(res.output.canFind("compile_force_src"));
-
-    /* issue 16966 */
-    immutable voidMainExe = setExtension(voidMain, binExt);
-    res = execute([rdmdApp, compilerSwitch, voidMain]);
-    assert(res.status == 0, res.output);
-    assert(!exists(voidMainExe));
-    res = execute([rdmdApp, compilerSwitch, "--build-only", voidMain]);
-    assert(res.status == 0, res.output);
-    assert(exists(voidMainExe));
-    remove(voidMainExe);
-=======
     // Test with -od
     {
         TmpDir srcDir = "rdmdTestSrc";
@@ -476,7 +461,18 @@
         res = execute([rdmdApp, compilerSwitch, "-L-L" ~ srcDir, mainSrcName]);
         assert(res.status == 0, res.output);
     }
->>>>>>> bfbcd086
+
+    /* https://issues.dlang.org/show_bug.cgi?id=16966 */
+    {
+        immutable voidMainExe = setExtension(voidMain, binExt);
+        res = execute([rdmdApp, compilerSwitch, voidMain]);
+        assert(res.status == 0, res.output);
+        assert(!exists(voidMainExe));
+        res = execute([rdmdApp, compilerSwitch, "--build-only", voidMain]);
+        assert(res.status == 0, res.output);
+        assert(exists(voidMainExe));
+        remove(voidMainExe);
+    }
 }
 
 void runConcurrencyTest()
